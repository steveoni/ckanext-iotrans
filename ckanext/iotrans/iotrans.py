"""the to_file() and prune() functions
These function are the top level logic for this extension's CKAN actions
"""
<<<<<<< HEAD

import csv
=======
>>>>>>> 904c9062
import json
import logging
import os
import shutil
import tempfile
<<<<<<< HEAD
from datetime import datetime
from typing import Any, Dict, List, Literal, Optional, Tuple, TypedDict
=======
>>>>>>> 904c9062

import ckan.plugins.toolkit as tk
import fiona
from ckan.common import config
from fiona.crs import from_epsg
<<<<<<< HEAD
from memory_profiler import memory_usage, profile
from pydantic import BaseModel, ValidationError
=======
>>>>>>> 904c9062

from . import utils
from .to_file import (
    DatastoreResourceMetadata,
    ToFileParamsNonSpatial,
    ToFileParamsSpatial,
    non_spatial_to_file_factory,
    spatial_to_file_factory,
)


@tk.side_effect_free
def to_file(context, data_dict):
    """
    inputs:
        resource_id: CKAN datastore resource ID
        source_epsg: source EPSG of resource ID, if data is spatial
        target_epsgs: list of desired EPSGs of output files, if data is spatial
        target_formats: list of desired file formats

    a spatial datasets needs a geometry column
    assumes geometry column in dataset contains geometry
    assumes geometry objects within a dataset are all the same geometry type
        ex: (all Point, all Line, or all Polygon)

    outputs:
        writes desired files to folder in /tmp
        returns a list of filepaths, where the outputs are stored on disk
    """
<<<<<<< HEAD
    is_spatial = True
    try:
        data = ToFileParamsSpatial(**data_dict)
    except ValidationError as spatial_valid_error:
        try:
            data = ToFileParamsNonSpatial(**data_dict)
            is_spatial = False
        except ValidationError as non_spatial_valid_error:
            raise tk.ValidationError(
                {
                    # TODO: concat non_spatial_valid_error and spatial_valid_error
                    "constraints": ["invalid params for both spatial and non-spatial"]
                }
            ) from spatial_valid_error
=======

    logging.info("[ckanext-iotrans] Starting iotrans.to_file")

    # create a temp directory to store the file we create on disk
    dir_path = tempfile.mkdtemp(dir=config.get("ckan.storage_path"))

    # all the outputs of this action will be stored here
    output = {}

    # Make sure a resource id is provided
    if not data_dict.get("resource_id", None):
        raise tk.ValidationError(
            {"constraints": ["Input CKAN 'resource_id' required!"]}
        )

    # make sure target_formats is provided in a list
    if not isinstance(data_dict.get("target_formats", None), list):
        raise tk.ValidationError(
            {"constraints": ["Required input 'target_formats' be a list of strings"]}
        )
>>>>>>> 904c9062

    # Make sure the resource id provided is for a datastore resource
    resource_metadata = tk.get_action("resource_show")(
        context, {"id": data.resource_id}
    )
<<<<<<< HEAD
    if utils.is_falsey(resource_metadata.get("datastore_active", None)):
=======
    if resource_metadata.get("datastore_active", None) in ["false", "False", False]:
>>>>>>> 904c9062
        raise tk.ValidationError(
            {"constraints": [f"{data.resource_id} is not a datastore resource!"]}
        )

    datastore_resource = tk.get_action("datastore_search")(
        context, {"resource_id": data.resource_id}
    )
    if len(datastore_resource["records"]) < 1:
        raise tk.ValidationError(
            {"constraints": [f"Datastore resource {data.resource_id} is empty"]}
        )

    # Download all rows to a local csv in a temporary directory. Effictively a local
    # cache on disk. 2 reasons:
    # 1. We can't hold files this large in memory typically
    # 2. We need to re-use these data multiple times; we can at least limit db queries
    #    to a constant rathern than N times (where N is the number of outputs we target)
    temp_dir = tempfile.mkdtemp(dir=config.get("ckan.storage_path"))
    dump_filepath = utils.get_filepath(
        temp_dir,
        resource_metadata["name"],
        data_dict.get("source_epsg", None),
        "jsonlines",
    )
    fieldnames = [field["id"] for field in datastore_resource["fields"]]

    def write_to_jsonlines(dump_filepath, generator):
        with open(dump_filepath, "w") as f:
            f.writelines(f"{json.dumps(row)}\n" for row in generator)

    def json_lines_reader(file):
        for row in file:
            yield json.loads(row)

<<<<<<< HEAD
    generator = utils.dump_generator(
        data.resource_id,
        fieldnames,
        context,
    )
    write_to_jsonlines(dump_filepath, generator)

    geometry_type = (
        json.loads(datastore_resource["records"][0]["geometry"])["type"]
        if is_spatial
        else None
    )
    datastore_metadata: DatastoreResourceMetadata = {
        "fields": datastore_resource["fields"],
        "geometry_type": geometry_type,
        "name": resource_metadata["name"],
    }

    # Depending on whether spatial or not, we need a factory method that will generate
    # all the output handlers. These factory methods should be the same shape (params +
    # return types)
    handler_factory = (
        spatial_to_file_factory if is_spatial else non_spatial_to_file_factory
    )
    out_dir = os.path.join(temp_dir, "output")
    os.makedirs(out_dir)
    handlers = handler_factory(
        params=data,
        out_dir=out_dir,
        datastore_metadata=datastore_metadata,
=======
    dump_filepath = utils.create_filepath(
        dir_path,
        resource_metadata["name"],
        data_dict.get("source_epsg", None),
        dump_suffix,
    )
    utils.write_to_csv(
        dump_filepath,
        fieldnames,
        utils.dump_generator(
            data_dict["resource_id"],
            fieldnames,
            context,
        ),
>>>>>>> 904c9062
    )

    # Iterate through handlers produced by the factory for each we run to_file
    # (1 'handler' = 1 output file)
    output = {}
    for handler in handlers:
        with open(dump_filepath, "r") as csv_file:
            row_generator = json_lines_reader(csv_file)
            output[handler.name()] = handler.to_file(row_generator)
    return output


<<<<<<< HEAD
def to_file_profile_testing(context, data_dict):
    """
    inputs:
        resource_id: CKAN datastore resource ID
        source_epsg: source EPSG of resource ID, if data is spatial
        target_epsgs: list of desired EPSGs of output files, if data is spatial
        target_formats: list of desired file formats

    a spatial datasets needs a geometry column
    assumes geometry column in dataset contains geometry
    assumes geometry objects within a dataset are all the same geometry type
        ex: (all Point, all Line, or all Polygon)
=======
        if not data_dict.get("source_epsg", None):
            raise tk.ValidationError({"constraints": ["Input 'source_epsg' required!"]})
>>>>>>> 904c9062

    outputs:
        writes desired files to folder in /tmp
        returns a list of filepaths, where the outputs are stored on disk
    """
    now_str = datetime.now().strftime("%Y_%m_%d_%H_%M_%S")
    now_str = datetime.now().isoformat()
    # ckan api action to_file source_epsg=4326 target_epsgs='[4326,2952]' target_formats='["shp"]' resource_id=627c9199-050f-4380-83ec-b3017e0a34b7
    # ckan api action to_file source_epsg=4326 target_epsgs='[4326,2952]' target_formats='["shp"]' resource_id=e49245ba-395c-46bf-bcf8-22fc7024d649
    # dev1: ckan api action to_file source_epsg=4326 target_epsgs='[4326,2952]' target_formats='["shp"]' resource_id=8102bd4c-83cd-4354-9788-eecc0c7a09b4
    # NOTE: important the target format these below is xml. otherwise this will silently chew up a bunch of time and not actually invoke the memory-hungry part
    # dev0: ckan api action to_file source_epsg=4326 target_epsgs='[4326,2952]' target_formats='["xml"]' resource_id=7a48da49-2e1b-4adb-94c2-732f2eac5bf0
    # dev1: ckan api action to_file source_epsg=4326 target_epsgs='[4326,2952]' target_formats='["xml"]' resource_id=81daf9aa-ac37-4c0f-b53a-a33a28630232

    # using fake_data.csv
    # (resource_id doesn't really matter? just setting to 81daf9aa-ac37-4c0f-b53a-a33a28630232 so we trigger the edge below...)
    # dev1: ckan api action to_file source_epsg=4326 target_epsgs='[4326]' target_formats='["shp"]' resource_id=81daf9aa-ac37-4c0f-b53a-a33a28630232

    # Make this CLI-friendly
    try:
        data_dict["target_formats"] = json.loads(data_dict["target_formats"])
    except json.decoder.JSONDecodeError:
        pass
    try:
        data_dict["target_epsgs"] = json.loads(data_dict["target_epsgs"])
    except json.decoder.JSONDecodeError:
        pass

    log_dir = os.path.join("/root", "profiling")
    if not os.path.exists(log_dir):
        os.mkdir(log_dir)
    log_file_path = os.path.join(log_dir, f"{now_str}.log")

    with open(log_file_path, "w+") as log_file:
        log_file.write(f"{str(data_dict)}\n")

        @profile(stream=log_file)
        def _fn():
            logging.info("[ckanext-iotrans] Starting iotrans.to_file")

            # create a temp directory to store the file we create on disk
            dir_path = tempfile.mkdtemp(dir=config.get("ckan.storage_path"))

            # all the outputs of this action will be stored here
            output = {}

            # Make sure a resource id is provided
            if not data_dict.get("resource_id", None):
                raise tk.ValidationError(
                    {"constraints": ["Input CKAN 'resource_id' required!"]}
                )

<<<<<<< HEAD
            # make sure target_formats is provided in a list
            if not isinstance(data_dict.get("target_formats", None), list):
                raise tk.ValidationError(
                    {
                        "constraints": [
                            "Required input 'target_formats' be a list of strings"
                        ]
                    }
                )
            # Make sure the resource id provided is for a datastore resource
            resource_metadata = tk.get_action("resource_show")(
                context, {"id": data_dict["resource_id"]}
=======
        # throw an error if input target_epsgs is not a list of integers
        if not all([isinstance(item, int) for item in data_dict["target_epsgs"]]):
            raise tk.ValidationError(
                {"constraints": ["Input 'target_epsgs' needs to be a list of integers"]}
>>>>>>> 904c9062
            )
            if resource_metadata.get("datastore_active", None) in [
                "false",
                "False",
                False,
            ]:
                raise tk.ValidationError(
                    {
                        "constraints": [
                            data_dict["resource_id"] + " is not a datastore resource!"
                        ]
                    }
                )

<<<<<<< HEAD
            datastore_resource = tk.get_action("datastore_search")(
                context, {"resource_id": data_dict["resource_id"]}
            )

            # get fieldnames for the resource
            # fieldnames = [field["id"] for field in datastore_resource["fields"]]
            fieldnames = ["data", "value", "geometry"]
            datastore_resource["fields"] = [
                {"id": "data", "type": "text"},
                {"id": "value", "type": "float4"},
                {"id": "geometry", "type": "text"},
            ]

            # create working CSV dump filepath. This file will be used for all outputs
            # We will use it as an output if we're not dealing w geometric data
            # We will not use it as an output if we are dealing w geometric data
            # This is because geometric data gets processed specially, and we want
            # that processing to be standard across all geometric outputs

            dump_suffix = "csv"
            if "geometry" in fieldnames:
                dump_suffix = "csv-dump"

            dump_filepath = utils.get_filepath(
                dir_path,
                resource_metadata["name"],
                data_dict.get("source_epsg", None),
                dump_suffix,
            )
=======
        # for each target EPSG...
        for target_epsg in data_dict["target_epsgs"]:
            # for each target format...
            for target_format in data_dict["target_formats"]:
                logging.info(
                    "[ckanext-iotrans] starting {}-{}".format(
                        target_format, str(target_epsg)
                    )
                )

                # init fiona driver list
                drivers = {
                    "shp": "ESRI Shapefile",
                    "geojson": "GeoJSON",
                    "gpkg": "GPKG",
                }
                if (
                    target_format.lower() not in drivers.keys()
                    and target_format.lower() != "csv"
                ):
                    raise tk.ValidationError(
                        {
                            "constraints": [
                                """
                                "Input target_format '{target_format}' must be
                                in the following: {accepted_formats}""".format(
                                    target_format=target_format,
                                    accepted_formats=", ".join(drivers.keys()),
                                )
                            ]
                        }
                    )

                # If the format+epsg combo match the dump,
                # process and add dump to output.
                # We run dump through processing to be sure
                # all formatting is the same among outputs
                if (
                    target_format.lower() == "csv"
                    and target_epsg == data_dict["source_epsg"]
                ):
>>>>>>> 904c9062

            # TODO
            # big_resource_ids takes a very long time (~250 db + api calls with 20k
            # records each). To skip the waiting, saved this file here:
            #   /inet/ckan/jamie-test-keep/download.csv
            # and using it statically.
            # To find if a file exists (ouch):
            # grep "10751816,6,Dombey Rd,Magellan Dr,Calico Dr" -r /inet/ckan/resources
            big_resource_ids = (
                "7a48da49-2e1b-4adb-94c2-732f2eac5bf0",
                "81daf9aa-ac37-4c0f-b53a-a33a28630232",
            )
            if data_dict["resource_id"] not in big_resource_ids:
                print(f"downloading and writing to intermediary csv: {dump_filepath}")
                utils.write_to_csv(
                    dump_filepath,
                    fieldnames,
                    utils.dump_generator(
                        data_dict["resource_id"],
                        fieldnames,
                        context,
                    ),
                )
                print("done writing")
            else:
                print("using mocked/static csv...")
                dump_filepath = (
                    "/usr/lib/ckan/default/src/ckanext-iotrans/.hide/fake_data.csv"
                )
                # dump_filepath = "/inet/ckan/jamie-test-keep/download.csv"
                # dump_filepath = "/inet/ckan/jamie-test-keep/download.csv"

            # We now have our working dump file. The request tells us how to use it
            # Let's first determine whether geometry is involved

            # For geometric transformations...
            # if "geometry" in fieldnames:
            if "geometry" in fieldnames:
                logging.info(
                    "[ckanext-iotrans] Geometric iotrans transformation started"
                )

                if not data_dict.get("source_epsg", None):
                    raise tk.ValidationError(
                        {"constraints": ["Input 'source_epsg' required!"]}
                    )

                # make sure inputs are correctly formatted
                if isinstance(data_dict.get("target_epsgs", None), int):
                    data_dict["target_epsgs"] = list(data_dict["target_epsgs"])
                if isinstance(data_dict.get("target_formats", None), str):
                    data_dict["target_formats"] = list(data_dict["target_formats"])

                # throw an error if input target_epsgs is not a list of integers
                if not all(
                    [isinstance(item, int) for item in data_dict["target_epsgs"]]
                ):
                    raise tk.ValidationError(
                        {
                            "constraints": [
                                "Input 'target_epsgs' needs to be a list of integers"
                            ]
                        }
                    )

<<<<<<< HEAD
                # for each target EPSG...
                for target_epsg in data_dict["target_epsgs"]:
                    # for each target format...
                    for target_format in data_dict["target_formats"]:
                        logging.info(
                            "[ckanext-iotrans] starting {}-{}".format(
                                target_format, str(target_epsg)
                            )
                        )

                        # init fiona driver list
                        drivers = {
                            "shp": "ESRI Shapefile",
                            "geojson": "GeoJSON",
                            "gpkg": "GPKG",
                        }
                        if (
                            target_format.lower() not in drivers.keys()
                            and target_format.lower() != "csv"
                        ):
                            raise tk.ValidationError(
                                {
                                    "constraints": [
                                        """
                                        "Input target_format '{target_format}' must be
                                        in the following: {accepted_formats}""".format(
                                            target_format=target_format,
                                            accepted_formats=", ".join(drivers.keys()),
                                        )
                                    ]
                                }
                            )

                        # If the format+epsg combo match the dump,
                        # process and add dump to output.
                        # We run dump through processing to be sure
                        # all formatting is the same among outputs
                        if (
                            target_format.lower() == "csv"
                            and target_epsg == data_dict["source_epsg"]
                        ):

                            output_filepath = utils.get_filepath(
                                dir_path, resource_metadata["name"], target_epsg, "csv"
                            )
                            utils.write_to_csv(
                                output_filepath,
                                fieldnames,
                                utils.transform_dump_epsg(
=======
                # if format doesnt match the dump, get fiona drivers involved
                elif target_format.lower() in drivers.keys():

                    # first, we need to build a schema
                    ckan_to_fiona_typemap = {
                        "text": "str",
                        "date": "str",
                        "timestamp": "str",
                        "float": "float",
                        "int": "int",
                        "numeric": "float",
                        "time": "str",
                    }
                    # Get Point, Line, or Polygon from the first row of data
                    geom_type_map = {
                        "Point": "MultiPoint",
                        "LineString": "MultiLineString",
                        "Polygon": "MultiPolygon",
                        "MultiPoint": "MultiPoint",
                        "MultiLineString": "MultiLineString",
                        "MultiPolygon": "MultiPolygon",
                    }
                    # and convert to multi (ex point to multipoint) and single quotes to double quotes
                    geometry_type = geom_type_map[
                        json.loads(
                            datastore_resource["records"][0]["geometry"].replace(
                                "'", '"'
                            )
                        )["type"]
                    ]
                    # Get all the field data types (other than geometry)
                    # Map them to fiona data types
                    fields_metadata = {
                        field["id"]: ckan_to_fiona_typemap[
                            "".join(
                                [char for char in field["type"] if not char.isdigit()]
                            )
                        ]
                        for field in datastore_resource["fields"]
                        if field["id"] != "geometry"
                    }
                    schema = {"geometry": geometry_type, "properties": fields_metadata}
                    output_filepath = utils.create_filepath(
                        dir_path, resource_metadata["name"], target_epsg, target_format
                    )

                    if target_format.lower() != "shp":
                        with fiona.open(
                            output_filepath,
                            "w",
                            schema=schema,
                            driver=drivers[target_format],
                            crs=from_epsg(target_epsg),
                        ) as outlayer:
                            outlayer.writerecords(
                                utils.dump_to_geospatial_generator(
>>>>>>> 904c9062
                                    dump_filepath,
                                    fieldnames,
                                    data_dict["source_epsg"],
                                    target_epsg,
                                ),
                            )
<<<<<<< HEAD

                            output = utils.append_to_output(
                                output, target_format, target_epsg, output_filepath
                            )

                        # If format matches the dump but epsg doesnt...
                        # ...convert the dump and add it to output
                        elif (
                            target_format.lower() == "csv"
                            and target_epsg != data_dict["source_epsg"]
                        ):
                            output_filepath = utils.get_filepath(
                                dir_path, resource_metadata["name"], target_epsg, "csv"
                            )
                            utils.write_to_csv(
                                output_filepath,
                                fieldnames,
                                utils.transform_dump_epsg(
=======
                            outlayer.close()

                    elif target_format.lower() == "shp":
                        # Shapefiles are special

                        # By default, shapefiles are made of many files
                        # We zip those files in a single zip

                        # By default, shp colnames are renamed FIELD_#
                        # ... if their name is more than 10 characters long

                        # We dont like that, so we truncate all fieldnames
                        # ... w concat'd increasing integer so no duplicates
                        # ... but only if there are colnames >= 10 chars
                        # We make a csv mapping truncated to full colnames

                        working_schema = schema
                        col_map = {fieldname: fieldname for fieldname in fieldnames}
                        if any(
                            [
                                len(field["id"]) > 10
                                for field in datastore_resource["fields"]
                            ]
                        ):
                            i = 1
                            working_schema["properties"] = {}
                            for field in datastore_resource["fields"]:
                                if field["id"] != "geometry":
                                    this_type = ckan_to_fiona_typemap[
                                        "".join(
                                            [
                                                char
                                                for char in field["type"]
                                                if not char.isdigit()
                                            ]
                                        )
                                    ]
                                    name = field["id"][:7] + str(i)
                                    col_map[field["id"]] = name
                                    working_schema["properties"][name] = this_type
                                    i += 1

                        with fiona.open(
                            output_filepath,
                            "w",
                            schema=working_schema,
                            driver=drivers[target_format],
                            crs=from_epsg(target_epsg),
                        ) as outlayer:
                            outlayer.writerecords(
                                utils.dump_to_geospatial_generator(
>>>>>>> 904c9062
                                    dump_filepath,
                                    fieldnames,
                                    data_dict["source_epsg"],
                                    target_epsg,
<<<<<<< HEAD
                                ),
                            )
                            output = utils.append_to_output(
                                output, target_format, target_epsg, output_filepath
=======
                                    col_map,
                                )
>>>>>>> 904c9062
                            )

<<<<<<< HEAD
                        # if format doesnt match the dump, get fiona drivers involved
                        elif target_format.lower() in drivers.keys():

                            # first, we need to build a schema
                            ckan_to_fiona_typemap = {
                                "text": "str",
                                "date": "str",
                                "timestamp": "str",
                                "float": "float",
                                "int": "int",
                                "numeric": "float",
                                "time": "str",
                            }
                            # Get Point, Line, or Polygon from the first row of data
                            geom_type_map = {
                                "Point": "MultiPoint",
                                "LineString": "MultiLineString",
                                "Polygon": "MultiPolygon",
                                "MultiPoint": "MultiPoint",
                                "MultiLineString": "MultiLineString",
                                "MultiPolygon": "MultiPolygon",
                            }
                            # and convert to multi (ex point to multipoint) and single quotes to double quotes
                            # geometry_type = geom_type_map[
                            #     json.loads(
                            #         datastore_resource["records"][0][
                            #             "geometry"
                            #         ].replace("'", '"')
                            #     )["type"]
                            # ]
                            geometry_type = "MultiPoint"
                            # Get all the field data types (other than geometry)
                            # Map them to fiona data types
                            fields_metadata = {
                                field["id"]: ckan_to_fiona_typemap[
                                    "".join(
                                        [
                                            char
                                            for char in field["type"]
                                            if not char.isdigit()
                                        ]
                                    )
                                ]
                                for field in datastore_resource["fields"]
                                if field["id"] != "geometry"
                            }
                            schema = {
                                "geometry": geometry_type,
                                "properties": fields_metadata,
                            }
                            output_filepath = utils.get_filepath(
                                dir_path,
                                resource_metadata["name"],
                                target_epsg,
                                target_format,
                            )
=======
                        output_filepath = utils.write_to_zipped_shapefile(
                            fieldnames,
                            dir_path,
                            resource_metadata,
                            output_filepath,
                            col_map,
                        )
>>>>>>> 904c9062

                            if target_format.lower() != "shp":
                                with fiona.open(
                                    output_filepath,
                                    "w",
                                    schema=schema,
                                    driver=drivers[target_format],
                                    crs=from_epsg(target_epsg),
                                ) as outlayer:
                                    print(f"shp to {dump_filepath}")
                                    outlayer.writerecords(
                                        utils.dump_to_geospatial_generator(
                                            dump_filepath,
                                            fieldnames,
                                            target_format,
                                            data_dict["source_epsg"],
                                            target_epsg,
                                        )
                                    )
                                    outlayer.close()

                            elif target_format.lower() == "shp":
                                # Shapefiles are special

                                # By default, shapefiles are made of many files
                                # We zip those files in a single zip

                                # By default, shp colnames are renamed FIELD_#
                                # ... if their name is more than 10 characters long

                                # We dont like that, so we truncate all fieldnames
                                # ... w concat'd increasing integer so no duplicates
                                # ... but only if there are colnames >= 10 chars
                                # We make a csv mapping truncated to full colnames

                                working_schema = schema
                                col_map = {
                                    fieldname: fieldname for fieldname in fieldnames
                                }
                                if any(
                                    [
                                        len(field["id"]) > 10
                                        for field in datastore_resource["fields"]
                                    ]
                                ):
                                    i = 1
                                    working_schema["properties"] = {}
                                    for field in datastore_resource["fields"]:
                                        if field["id"] != "geometry":
                                            this_type = ckan_to_fiona_typemap[
                                                "".join(
                                                    [
                                                        char
                                                        for char in field["type"]
                                                        if not char.isdigit()
                                                    ]
                                                )
                                            ]
                                            name = field["id"][:7] + str(i)
                                            col_map[field["id"]] = name
                                            working_schema["properties"][
                                                name
                                            ] = this_type
                                            i += 1
                                with fiona.open(
                                    output_filepath,
                                    "w",
                                    schema=working_schema,
                                    driver=drivers[target_format],
                                    crs=from_epsg(target_epsg),
                                ) as outlayer:
                                    outlayer.writerecords(
                                        utils.dump_to_geospatial_generator(
                                            dump_filepath,
                                            fieldnames,
                                            target_format,
                                            data_dict["source_epsg"],
                                            target_epsg,
                                            col_map,
                                        )
                                    )
                                    outlayer.close()

                                output_filepath = utils.write_to_zipped_shapefile(
                                    fieldnames,
                                    dir_path,
                                    resource_metadata,
                                    output_filepath,
                                    col_map,
                                )

                            output = utils.append_to_output(
                                output, target_format, target_epsg, output_filepath
                            )

            # For non geometric transformations...
            elif "geometry" not in fieldnames:
                logging.info(
                    "[ckanext-iotrans] Non geometric iotrans transformation started"
                )
                # for each target format...
                for target_format in data_dict["target_formats"]:
                    logging.info("[ckanext-iotrans] starting {}".format(target_format))
                    output_filepath = utils.get_filepath(
                        dir_path, resource_metadata["name"], None, target_format
                    )

<<<<<<< HEAD
                    # CSV
                    if target_format.lower() == "csv":
                        output = utils.append_to_output(
                            output, target_format, None, dump_filepath
                        )
=======
            # JSON
            elif target_format.lower() == "json":
                utils.write_to_json(
                    dump_filepath, output_filepath, datastore_resource, context
                )
                output = utils.append_to_output(
                    output, target_format, None, output_filepath
                )
>>>>>>> 904c9062

                    # JSON
                    elif target_format.lower() == "json":
                        utils.write_to_json(
                            dump_filepath, output_filepath, datastore_resource, context
                        )
                        output = utils.append_to_output(
                            output, target_format, None, output_filepath
                        )

                    # XML
                    elif target_format.lower() == "xml":
                        print(f"writing xml to {output_filepath}")
                        utils.write_to_xml(dump_filepath, output_filepath)
                        output = utils.append_to_output(
                            output, target_format, None, output_filepath
                        )
                        print("done xml")

            logging.info("[ckanext-iotrans] finished file creation")

            return output

        return _fn()


@tk.side_effect_free
def prune(context, data_dict):

    # Taken from:
    # https://github.com/open-data-toronto/iotrans/blob/master/iotrans/utils.py
    # Deletes input file or a directory as long as its in correct dir

    if not data_dict.get("path", None):
        raise tk.ValidationError(
            {"constraints": ["Input 'path' of dir/file to delete required!"]}
        )

    path = data_dict["path"]

    storage_path = config.get("ckan.storage_path")
    if not data_dict.get("path", None).startswith(storage_path):
        raise tk.ValidationError(
            {
                "constraints": [
                    "This action is meant for deleting folders in {}".format(
                        storage_path
                    )
                ]
            }
        )

    if os.path.isdir(path):
        # Empty the contents of the folder before removing the directory
        for f in os.listdir(path):
            os.remove(os.path.join(path, f))

        os.rmdir(path)
    else:
        os.remove(path)

    logging.info("[ckanext-iotrans] pruned ".format(path))<|MERGE_RESOLUTION|>--- conflicted
+++ resolved
@@ -1,31 +1,19 @@
 """the to_file() and prune() functions
 These function are the top level logic for this extension's CKAN actions
 """
-<<<<<<< HEAD
-
-import csv
-=======
->>>>>>> 904c9062
+
 import json
 import logging
 import os
-import shutil
 import tempfile
-<<<<<<< HEAD
 from datetime import datetime
-from typing import Any, Dict, List, Literal, Optional, Tuple, TypedDict
-=======
->>>>>>> 904c9062
 
 import ckan.plugins.toolkit as tk
 import fiona
 from ckan.common import config
 from fiona.crs import from_epsg
-<<<<<<< HEAD
-from memory_profiler import memory_usage, profile
-from pydantic import BaseModel, ValidationError
-=======
->>>>>>> 904c9062
+from memory_profiler import profile
+from pydantic import ValidationError
 
 from . import utils
 from .to_file import (
@@ -55,7 +43,6 @@
         writes desired files to folder in /tmp
         returns a list of filepaths, where the outputs are stored on disk
     """
-<<<<<<< HEAD
     is_spatial = True
     try:
         data = ToFileParamsSpatial(**data_dict)
@@ -70,38 +57,12 @@
                     "constraints": ["invalid params for both spatial and non-spatial"]
                 }
             ) from spatial_valid_error
-=======
-
-    logging.info("[ckanext-iotrans] Starting iotrans.to_file")
-
-    # create a temp directory to store the file we create on disk
-    dir_path = tempfile.mkdtemp(dir=config.get("ckan.storage_path"))
-
-    # all the outputs of this action will be stored here
-    output = {}
-
-    # Make sure a resource id is provided
-    if not data_dict.get("resource_id", None):
-        raise tk.ValidationError(
-            {"constraints": ["Input CKAN 'resource_id' required!"]}
-        )
-
-    # make sure target_formats is provided in a list
-    if not isinstance(data_dict.get("target_formats", None), list):
-        raise tk.ValidationError(
-            {"constraints": ["Required input 'target_formats' be a list of strings"]}
-        )
->>>>>>> 904c9062
 
     # Make sure the resource id provided is for a datastore resource
     resource_metadata = tk.get_action("resource_show")(
         context, {"id": data.resource_id}
     )
-<<<<<<< HEAD
     if utils.is_falsey(resource_metadata.get("datastore_active", None)):
-=======
-    if resource_metadata.get("datastore_active", None) in ["false", "False", False]:
->>>>>>> 904c9062
         raise tk.ValidationError(
             {"constraints": [f"{data.resource_id} is not a datastore resource!"]}
         )
@@ -136,7 +97,6 @@
         for row in file:
             yield json.loads(row)
 
-<<<<<<< HEAD
     generator = utils.dump_generator(
         data.resource_id,
         fieldnames,
@@ -167,22 +127,6 @@
         params=data,
         out_dir=out_dir,
         datastore_metadata=datastore_metadata,
-=======
-    dump_filepath = utils.create_filepath(
-        dir_path,
-        resource_metadata["name"],
-        data_dict.get("source_epsg", None),
-        dump_suffix,
-    )
-    utils.write_to_csv(
-        dump_filepath,
-        fieldnames,
-        utils.dump_generator(
-            data_dict["resource_id"],
-            fieldnames,
-            context,
-        ),
->>>>>>> 904c9062
     )
 
     # Iterate through handlers produced by the factory for each we run to_file
@@ -195,7 +139,6 @@
     return output
 
 
-<<<<<<< HEAD
 def to_file_profile_testing(context, data_dict):
     """
     inputs:
@@ -208,10 +151,6 @@
     assumes geometry column in dataset contains geometry
     assumes geometry objects within a dataset are all the same geometry type
         ex: (all Point, all Line, or all Polygon)
-=======
-        if not data_dict.get("source_epsg", None):
-            raise tk.ValidationError({"constraints": ["Input 'source_epsg' required!"]})
->>>>>>> 904c9062
 
     outputs:
         writes desired files to folder in /tmp
@@ -264,7 +203,6 @@
                     {"constraints": ["Input CKAN 'resource_id' required!"]}
                 )
 
-<<<<<<< HEAD
             # make sure target_formats is provided in a list
             if not isinstance(data_dict.get("target_formats", None), list):
                 raise tk.ValidationError(
@@ -277,12 +215,6 @@
             # Make sure the resource id provided is for a datastore resource
             resource_metadata = tk.get_action("resource_show")(
                 context, {"id": data_dict["resource_id"]}
-=======
-        # throw an error if input target_epsgs is not a list of integers
-        if not all([isinstance(item, int) for item in data_dict["target_epsgs"]]):
-            raise tk.ValidationError(
-                {"constraints": ["Input 'target_epsgs' needs to be a list of integers"]}
->>>>>>> 904c9062
             )
             if resource_metadata.get("datastore_active", None) in [
                 "false",
@@ -297,7 +229,6 @@
                     }
                 )
 
-<<<<<<< HEAD
             datastore_resource = tk.get_action("datastore_search")(
                 context, {"resource_id": data_dict["resource_id"]}
             )
@@ -327,49 +258,6 @@
                 data_dict.get("source_epsg", None),
                 dump_suffix,
             )
-=======
-        # for each target EPSG...
-        for target_epsg in data_dict["target_epsgs"]:
-            # for each target format...
-            for target_format in data_dict["target_formats"]:
-                logging.info(
-                    "[ckanext-iotrans] starting {}-{}".format(
-                        target_format, str(target_epsg)
-                    )
-                )
-
-                # init fiona driver list
-                drivers = {
-                    "shp": "ESRI Shapefile",
-                    "geojson": "GeoJSON",
-                    "gpkg": "GPKG",
-                }
-                if (
-                    target_format.lower() not in drivers.keys()
-                    and target_format.lower() != "csv"
-                ):
-                    raise tk.ValidationError(
-                        {
-                            "constraints": [
-                                """
-                                "Input target_format '{target_format}' must be
-                                in the following: {accepted_formats}""".format(
-                                    target_format=target_format,
-                                    accepted_formats=", ".join(drivers.keys()),
-                                )
-                            ]
-                        }
-                    )
-
-                # If the format+epsg combo match the dump,
-                # process and add dump to output.
-                # We run dump through processing to be sure
-                # all formatting is the same among outputs
-                if (
-                    target_format.lower() == "csv"
-                    and target_epsg == data_dict["source_epsg"]
-                ):
->>>>>>> 904c9062
 
             # TODO
             # big_resource_ids takes a very long time (~250 db + api calls with 20k
@@ -435,7 +323,6 @@
                         }
                     )
 
-<<<<<<< HEAD
                 # for each target EPSG...
                 for target_epsg in data_dict["target_epsgs"]:
                     # for each target format...
@@ -485,71 +372,12 @@
                                 output_filepath,
                                 fieldnames,
                                 utils.transform_dump_epsg(
-=======
-                # if format doesnt match the dump, get fiona drivers involved
-                elif target_format.lower() in drivers.keys():
-
-                    # first, we need to build a schema
-                    ckan_to_fiona_typemap = {
-                        "text": "str",
-                        "date": "str",
-                        "timestamp": "str",
-                        "float": "float",
-                        "int": "int",
-                        "numeric": "float",
-                        "time": "str",
-                    }
-                    # Get Point, Line, or Polygon from the first row of data
-                    geom_type_map = {
-                        "Point": "MultiPoint",
-                        "LineString": "MultiLineString",
-                        "Polygon": "MultiPolygon",
-                        "MultiPoint": "MultiPoint",
-                        "MultiLineString": "MultiLineString",
-                        "MultiPolygon": "MultiPolygon",
-                    }
-                    # and convert to multi (ex point to multipoint) and single quotes to double quotes
-                    geometry_type = geom_type_map[
-                        json.loads(
-                            datastore_resource["records"][0]["geometry"].replace(
-                                "'", '"'
-                            )
-                        )["type"]
-                    ]
-                    # Get all the field data types (other than geometry)
-                    # Map them to fiona data types
-                    fields_metadata = {
-                        field["id"]: ckan_to_fiona_typemap[
-                            "".join(
-                                [char for char in field["type"] if not char.isdigit()]
-                            )
-                        ]
-                        for field in datastore_resource["fields"]
-                        if field["id"] != "geometry"
-                    }
-                    schema = {"geometry": geometry_type, "properties": fields_metadata}
-                    output_filepath = utils.create_filepath(
-                        dir_path, resource_metadata["name"], target_epsg, target_format
-                    )
-
-                    if target_format.lower() != "shp":
-                        with fiona.open(
-                            output_filepath,
-                            "w",
-                            schema=schema,
-                            driver=drivers[target_format],
-                            crs=from_epsg(target_epsg),
-                        ) as outlayer:
-                            outlayer.writerecords(
-                                utils.dump_to_geospatial_generator(
->>>>>>> 904c9062
                                     dump_filepath,
                                     fieldnames,
                                     data_dict["source_epsg"],
                                     target_epsg,
                                 ),
                             )
-<<<<<<< HEAD
 
                             output = utils.append_to_output(
                                 output, target_format, target_epsg, output_filepath
@@ -568,75 +396,16 @@
                                 output_filepath,
                                 fieldnames,
                                 utils.transform_dump_epsg(
-=======
-                            outlayer.close()
-
-                    elif target_format.lower() == "shp":
-                        # Shapefiles are special
-
-                        # By default, shapefiles are made of many files
-                        # We zip those files in a single zip
-
-                        # By default, shp colnames are renamed FIELD_#
-                        # ... if their name is more than 10 characters long
-
-                        # We dont like that, so we truncate all fieldnames
-                        # ... w concat'd increasing integer so no duplicates
-                        # ... but only if there are colnames >= 10 chars
-                        # We make a csv mapping truncated to full colnames
-
-                        working_schema = schema
-                        col_map = {fieldname: fieldname for fieldname in fieldnames}
-                        if any(
-                            [
-                                len(field["id"]) > 10
-                                for field in datastore_resource["fields"]
-                            ]
-                        ):
-                            i = 1
-                            working_schema["properties"] = {}
-                            for field in datastore_resource["fields"]:
-                                if field["id"] != "geometry":
-                                    this_type = ckan_to_fiona_typemap[
-                                        "".join(
-                                            [
-                                                char
-                                                for char in field["type"]
-                                                if not char.isdigit()
-                                            ]
-                                        )
-                                    ]
-                                    name = field["id"][:7] + str(i)
-                                    col_map[field["id"]] = name
-                                    working_schema["properties"][name] = this_type
-                                    i += 1
-
-                        with fiona.open(
-                            output_filepath,
-                            "w",
-                            schema=working_schema,
-                            driver=drivers[target_format],
-                            crs=from_epsg(target_epsg),
-                        ) as outlayer:
-                            outlayer.writerecords(
-                                utils.dump_to_geospatial_generator(
->>>>>>> 904c9062
                                     dump_filepath,
                                     fieldnames,
                                     data_dict["source_epsg"],
                                     target_epsg,
-<<<<<<< HEAD
                                 ),
                             )
                             output = utils.append_to_output(
                                 output, target_format, target_epsg, output_filepath
-=======
-                                    col_map,
-                                )
->>>>>>> 904c9062
-                            )
-
-<<<<<<< HEAD
+                            )
+
                         # if format doesnt match the dump, get fiona drivers involved
                         elif target_format.lower() in drivers.keys():
 
@@ -693,15 +462,6 @@
                                 target_epsg,
                                 target_format,
                             )
-=======
-                        output_filepath = utils.write_to_zipped_shapefile(
-                            fieldnames,
-                            dir_path,
-                            resource_metadata,
-                            output_filepath,
-                            col_map,
-                        )
->>>>>>> 904c9062
 
                             if target_format.lower() != "shp":
                                 with fiona.open(
@@ -809,22 +569,11 @@
                         dir_path, resource_metadata["name"], None, target_format
                     )
 
-<<<<<<< HEAD
                     # CSV
                     if target_format.lower() == "csv":
                         output = utils.append_to_output(
                             output, target_format, None, dump_filepath
                         )
-=======
-            # JSON
-            elif target_format.lower() == "json":
-                utils.write_to_json(
-                    dump_filepath, output_filepath, datastore_resource, context
-                )
-                output = utils.append_to_output(
-                    output, target_format, None, output_filepath
-                )
->>>>>>> 904c9062
 
                     # JSON
                     elif target_format.lower() == "json":
